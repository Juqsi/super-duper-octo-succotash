--- conflicted
+++ resolved
@@ -15,11 +15,7 @@
     {
       path: '/history',
       name: 'history',
-<<<<<<< HEAD
-      component: HistoryView,
-=======
       component: () => import(HistoryView),
->>>>>>> 93f33ee0
     },
     {
       path: '/upload',
