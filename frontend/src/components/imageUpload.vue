<script lang="ts" setup>
import { ref } from 'vue'
import { useImageUpload } from '@/composable/useImageUpload'
import { Button } from '@/components/ui/button'
<<<<<<< HEAD
import { TrashIcon } from 'lucide-vue-next'

interface ImagePreview {
  name: string
  src: string
}

const images = ref<ImagePreview[]>([])
const imageFiles = ref<File[]>([])
const { uploadImages, isUploading } = useImageUpload()

const handleFileChange = (event: Event) => {
  const input = event.target as HTMLInputElement
  if (!input.files) return

  const files = Array.from(input.files) as File[]
  if (files.length === 0) return
=======
import { Card, CardContent } from '@/components/ui/card'
import { TrashIcon } from 'lucide-vue-next'

const images = ref([])
const imageFiles = ref([])
const { uploadImages, isUploading, error } = useImageUpload('http://localhost:8000/upload')

const handleFileChange = (event) => {
  const files = Array.from(event.target.files)
  if (!files.length) return
>>>>>>> 12ec3e5a

  files.forEach((file) => {
    const reader = new FileReader()
    reader.onload = (e) => {
<<<<<<< HEAD
      if (e.target?.result) {
        images.value.push({ name: file.name, src: e.target.result as string })
        imageFiles.value.push(file)
      }
    }
    reader.readAsDataURL(file)
  })
}

const removeFile = (index: number) => {
=======
      images.value.push({ name: file.name, src: e.target.result })
    }
    reader.readAsDataURL(file)
    imageFiles.value.push(file)
  })
}

const removeFile = (index) => {
>>>>>>> 12ec3e5a
  images.value.splice(index, 1)
  imageFiles.value.splice(index, 1)
}

const submitImages = async () => {
  if (imageFiles.value.length === 0) return

  const response = await uploadImages(imageFiles.value)
  if (response) {
<<<<<<< HEAD
    images.value = []
    imageFiles.value = []
=======
    // Nach erfolgreichem Upload Liste leeren
    images.value = []
    imageFiles.value = []
  }

  if (error.value) {
    console.error('Upload-Fehler:', error.value)
>>>>>>> 12ec3e5a
  }
}
</script>

<template>
<<<<<<< HEAD
  <div class="flex flex-col items-center gap-4">
    <input
      id="file-upload"
      accept="image/*"
      class="hidden"
      multiple
      type="file"
      @change="handleFileChange"
    />
    <label
      class="cursor-pointer p-4 border border-dashed border-gray-300 rounded-xl text-gray-600 text-center hover:bg-gray-50 transition-colors duration-200 w-full"
      for="file-upload"
    >
      Bilder hochladen
    </label>

    <div v-if="images.length" class="grid grid-cols-3 gap-2">
      <div v-for="(image, index) in images" :key="index" class="relative group">
        <img
          :src="image.src"
          alt="hochgeladenes Foto"
          class="w-24 h-24 object-cover rounded-lg border transition-transform duration-200 group-hover:scale-105"
        />
        <Button
          class="absolute top-1 right-1 bg-white p-1 rounded-full shadow opacity-0 group-hover:opacity-100 transition-opacity duration-200"
          size="icon"
          variant="ghost"
          @click="removeFile(index)"
        >
          <TrashIcon class="w-4 h-4 text-destructive" />
=======
  <div class="flex flex-col items-center gap-4 p-6">
    <Card class="w-full max-w-md p-4 border border-gray-200 shadow-md rounded-2xl">
      <CardContent class="flex flex-col gap-4">
        <input
          id="file-upload"
          accept="image/*"
          class="hidden"
          multiple
          type="file"
          @change="handleFileChange"
        />
        <label
          class="cursor-pointer p-4 border border-dashed border-gray-300 rounded-xl text-gray-600 text-center hover:bg-gray-50"
          for="file-upload"
        >
          Bilder hochladen
        </label>

        <div v-if="images.length" class="grid grid-cols-3 gap-2 relative">
          <div v-for="(image, index) in images" :key="index" class="relative">
            <img
              :src="image.src"
              alt="hochgeladenes Foto"
              class="w-24 h-24 object-cover rounded-lg border"
            />
            <Button
              class="absolute top-1 right-1 bg-white p-1 rounded-full shadow"
              size="icon"
              variant="ghost"
              @click="removeFile(index)"
            >
              <TrashIcon class="w-4 h-4 text-destructive" />
            </Button>
          </div>
        </div>

        <Button :disabled="images.length === 0 || isUploading" class="w-full" @click="submitImages">
          {{ isUploading ? 'Wird hochgeladen...' : 'Bilder absenden' }}
>>>>>>> 12ec3e5a
        </Button>
      </div>
    </div>

    <Button :disabled="images.length === 0 || isUploading" class="w-full" @click="submitImages">
      {{ isUploading ? 'Wird hochgeladen...' : 'Bilder absenden' }}
    </Button>
  </div>
</template><|MERGE_RESOLUTION|>--- conflicted
+++ resolved
@@ -2,7 +2,6 @@
 import { ref } from 'vue'
 import { useImageUpload } from '@/composable/useImageUpload'
 import { Button } from '@/components/ui/button'
-<<<<<<< HEAD
 import { TrashIcon } from 'lucide-vue-next'
 
 interface ImagePreview {
@@ -20,23 +19,10 @@
 
   const files = Array.from(input.files) as File[]
   if (files.length === 0) return
-=======
-import { Card, CardContent } from '@/components/ui/card'
-import { TrashIcon } from 'lucide-vue-next'
-
-const images = ref([])
-const imageFiles = ref([])
-const { uploadImages, isUploading, error } = useImageUpload('http://localhost:8000/upload')
-
-const handleFileChange = (event) => {
-  const files = Array.from(event.target.files)
-  if (!files.length) return
->>>>>>> 12ec3e5a
 
   files.forEach((file) => {
     const reader = new FileReader()
     reader.onload = (e) => {
-<<<<<<< HEAD
       if (e.target?.result) {
         images.value.push({ name: file.name, src: e.target.result as string })
         imageFiles.value.push(file)
@@ -47,16 +33,6 @@
 }
 
 const removeFile = (index: number) => {
-=======
-      images.value.push({ name: file.name, src: e.target.result })
-    }
-    reader.readAsDataURL(file)
-    imageFiles.value.push(file)
-  })
-}
-
-const removeFile = (index) => {
->>>>>>> 12ec3e5a
   images.value.splice(index, 1)
   imageFiles.value.splice(index, 1)
 }
@@ -66,24 +42,13 @@
 
   const response = await uploadImages(imageFiles.value)
   if (response) {
-<<<<<<< HEAD
     images.value = []
     imageFiles.value = []
-=======
-    // Nach erfolgreichem Upload Liste leeren
-    images.value = []
-    imageFiles.value = []
-  }
-
-  if (error.value) {
-    console.error('Upload-Fehler:', error.value)
->>>>>>> 12ec3e5a
   }
 }
 </script>
 
 <template>
-<<<<<<< HEAD
   <div class="flex flex-col items-center gap-4">
     <input
       id="file-upload"
@@ -97,7 +62,7 @@
       class="cursor-pointer p-4 border border-dashed border-gray-300 rounded-xl text-gray-600 text-center hover:bg-gray-50 transition-colors duration-200 w-full"
       for="file-upload"
     >
-      Bilder hochladen
+      Upload image
     </label>
 
     <div v-if="images.length" class="grid grid-cols-3 gap-2">
@@ -114,46 +79,6 @@
           @click="removeFile(index)"
         >
           <TrashIcon class="w-4 h-4 text-destructive" />
-=======
-  <div class="flex flex-col items-center gap-4 p-6">
-    <Card class="w-full max-w-md p-4 border border-gray-200 shadow-md rounded-2xl">
-      <CardContent class="flex flex-col gap-4">
-        <input
-          id="file-upload"
-          accept="image/*"
-          class="hidden"
-          multiple
-          type="file"
-          @change="handleFileChange"
-        />
-        <label
-          class="cursor-pointer p-4 border border-dashed border-gray-300 rounded-xl text-gray-600 text-center hover:bg-gray-50"
-          for="file-upload"
-        >
-          Bilder hochladen
-        </label>
-
-        <div v-if="images.length" class="grid grid-cols-3 gap-2 relative">
-          <div v-for="(image, index) in images" :key="index" class="relative">
-            <img
-              :src="image.src"
-              alt="hochgeladenes Foto"
-              class="w-24 h-24 object-cover rounded-lg border"
-            />
-            <Button
-              class="absolute top-1 right-1 bg-white p-1 rounded-full shadow"
-              size="icon"
-              variant="ghost"
-              @click="removeFile(index)"
-            >
-              <TrashIcon class="w-4 h-4 text-destructive" />
-            </Button>
-          </div>
-        </div>
-
-        <Button :disabled="images.length === 0 || isUploading" class="w-full" @click="submitImages">
-          {{ isUploading ? 'Wird hochgeladen...' : 'Bilder absenden' }}
->>>>>>> 12ec3e5a
         </Button>
       </div>
     </div>
