import base64
import binascii
import os
import uuid
from io import BytesIO

from PIL import Image, UnidentifiedImageError
from fastapi import FastAPI, HTTPException
from starlette.middleware.cors import CORSMiddleware

from plantai.plant_ai import PlantClassifier
from plantapi.plant_api import PlantGetter

# Create image upload folder
UPLOAD_FOLDER = os.getenv("UPLOAD_FOLDER", "classify")
os.makedirs(UPLOAD_FOLDER, exist_ok=True)

# Load maximum image size from .env file (default: 5 MB)
MAX_IMAGE_SIZE = int(os.getenv("MAX_IMAGE_SIZE", "5242880"))

# Load Host domain
HOST = os.getenv("HOST", "")
MIN_ACC = float(os.getenv("MIN_ACC", "40"))
app = FastAPI()

origins = [
    "https://localhost",
    HOST
]

app.add_middleware(
    CORSMiddleware,
    allow_origins=origins,
    allow_credentials=True,
    allow_methods=["*"],
    allow_headers=["*"],
)

classifier = PlantClassifier()
getter = PlantGetter()


def decode_and_save_image(image_base64: str) -> str:
    """
    Decodes a Base64-encoded image and saves it as a JPG file in the upload folder.

    Args:
        image_base64 (str): The Base64-encoded image string (can include data URL prefix).

    Returns:
        str: The absolute file path of the saved JPG image.

    Raises:
        HTTPException (413): If the image size exceeds the configured limit.
        HTTPException (400): If the Base64 format is invalid or the image format is unsupported.
        HTTPException (500): If an unknown error occurs during processing.
    """
    if "," in image_base64:
        image_base64 = image_base64.split(",")[1]

    if len(image_base64) > MAX_IMAGE_SIZE:
        raise HTTPException(
            status_code=413, detail="The image exceeds the maximum file size of 5 MB."
        )

    try:
        image_data = base64.b64decode(image_base64)

    except binascii.Error:
        raise HTTPException(status_code=400, detail="Invalid Base64 format.")

    try:
        image = Image.open(BytesIO(image_data))
        unique_filename = f"{uuid.uuid4().hex}.jpg"
        save_path = os.path.join(UPLOAD_FOLDER, unique_filename)
        image.convert("RGB").save(save_path, "JPEG")

        return save_path

    except UnidentifiedImageError:
        raise HTTPException(status_code=400, detail="The image format is not supported.")

    except Exception as e:
        raise HTTPException(status_code=500, detail=f"Unknown error: {str(e)}")


def run_plant_classifier(image_path: str) -> list:
    """
    Executes the plant classifier model using the provided image path.

    Args:
        image_path (str): The absolute path to the saved image file.

    Returns:
        list: A list of predicted plant classifications, each containing plant details and probabilities.

    Raises:
        HTTPException (500): If an error occurs during model prediction.
    """
    try:
        predictions = classifier.predict_from_image_path(image_path, num_of_results=5)

        return predictions

    except Exception as e:
        raise HTTPException(status_code=500, detail=f"Error in AI script: {e}")


def run_plant_getter(plant_names: list) -> list:
    """
    Fetches detailed plant information for the given list of plant names.

    Args:
        plant_names (list): A list of plant names obtained from the classifier.

    Returns:
        list: A list containing detailed plant information, including Wikipedia links.

    Raises:
        HTTPException (500): If an error occurs while fetching the plant data.
    """
    try:
        return getter.get_plant_list_data(plant_names)

    except Exception as e:
        raise HTTPException(status_code=500, detail=f"Error fetching plant data: {e}")


@app.post("/uploads")
async def classify_plant(image_data: dict):
    """
    Endpoint for classifying multiple Base64-encoded images of plants.

    Args:
        image_data (dict): JSON data containing a list of Base64-encoded image strings.

    Returns:
        dict: A dictionary containing results for each processed image, including recognized plant names,
              additional data, and probabilities.

    Raises:
        HTTPException (400): If the 'images' field is missing in the request.
        HTTPException (500): For unexpected errors in processing or classification.

    Example request:

    .. code-block:: json

        {
            "images": [
                "data:image/jpeg;base64,/9j/4AAQSkZJRgABAQEAAAAAAAD/2wBDAP8A/wD/...",
                "data:image/jpeg;base64,/9j/4AAQSkZJRgABAQEAAAAAAAD/2wBDAP8A/wD/..."
            ]
        }

    Example response:

    .. code-block:: json

        {
            "results": [
                {
                    "image": "data:image/jpeg;base64,/9j/4AAQSkZJRgABAQEAAAAAAAD/2wBDAP8A/wD/...",
                    "recognitions": [
                        {
                            "name": "Rosa indica",
                            "plant": { ... },
                            "wikipedia": "https://en.wikipedia.org/wiki/Rosa_indica",
                            "probability": 0.98
                        },
                        {
                            "name": "Rosa rugosa",
                            "plant": { ... },
                            "wikipedia": "https://en.wikipedia.org/wiki/Rosa_rugosa",
                            "probability": 0.85
                        }
                    ]
                }
            ]
        }
    """
    if "images" not in image_data:
        raise HTTPException(status_code=400, detail="Missing image data.")

    results = []
    for image_base64 in image_data["images"]:
        image_path = decode_and_save_image(image_base64)

        try:
            predictions = run_plant_classifier(image_path)
<<<<<<< HEAD
            predictions = [prediction for prediction in predictions if prediction["probability"] >= 0.05]
=======
            predictions = [prediction for prediction in predictions if prediction["probability"] >= MIN_ACC]
>>>>>>> 981623de
            plant_names = [prediction["plant_name"] for prediction in predictions]
            plant_info = run_plant_getter(plant_names)

            image_results = {
                "image": image_base64,
                "recognitions": []
            }

            for i, prediction in enumerate(predictions):
                plant_name = prediction["plant_name"]
                plant_data = plant_info[i] if i < len(plant_info) else None

                recognition = {
                    "name": plant_name,
                    "plant": plant_data["plant"] if plant_data else None,
                    "wikipedia": plant_data["wikipedia"] if plant_data else None,
                    "probability": prediction["probability"]
                }
                image_results["recognitions"].append(recognition)

            results.append(image_results)

        finally:
            if os.path.exists(image_path):
                os.remove(image_path)

    return {"results": results}


@app.post("/search")
async def search_plant(plant_data: dict):
    """
    Endpoint for searching plants by their names and retrieving additional data.

    Args:
        plant_data (dict): A dictionary containing the plant name(s) under the "name" key.
            The "name" key can contain a single plant name (string) or a list of plant names.

    Returns:
        dict: A dictionary containing the results of the search with additional plant information.
            The results include the plant name, its associated data, and a link to the Wikipedia page.

    Raises:
        HTTPException (400): If the 'name' field is missing in the request or if it's an invalid input.

    Example request:

    .. code-block:: json

        {
            "name": "Rosa indica"
        }

    Example response:

    .. code-block:: json

        {
            "results": [
                {
                    "name": "Rosa indica",
                    "plant": { ... },
                    "wikipedia": "https://en.wikipedia.org/wiki/Rosa_indica"
                }
            ]
        }
    """
    if "name" not in plant_data:
        raise HTTPException(status_code=400, detail="Missing plant name.")

    plant_names = plant_data["name"] if isinstance(plant_data["name"], list) else [plant_data["name"]]
    results = run_plant_getter(plant_names)

    return {"results": results}


@app.get("/")
async def hello_world():
    """
    A simple endpoint to verify that the API is online.

    Returns:
        dict: A greeting message confirming the API is active.
    """
    return {"message": "Hello World 🌍"}


if __name__ == "__main__":
    import uvicorn
    uvicorn.run(app, host="localhost", port=8000)<|MERGE_RESOLUTION|>--- conflicted
+++ resolved
@@ -188,11 +188,7 @@
 
         try:
             predictions = run_plant_classifier(image_path)
-<<<<<<< HEAD
-            predictions = [prediction for prediction in predictions if prediction["probability"] >= 0.05]
-=======
             predictions = [prediction for prediction in predictions if prediction["probability"] >= MIN_ACC]
->>>>>>> 981623de
             plant_names = [prediction["plant_name"] for prediction in predictions]
             plant_info = run_plant_getter(plant_names)
 
