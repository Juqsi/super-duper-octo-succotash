--- conflicted
+++ resolved
@@ -1,5 +1,4 @@
 import os
-
 import matplotlib.pyplot as plt
 import numpy as np
 import pandas as pd
@@ -9,11 +8,7 @@
 
 def save_confusion_matrix(model, val_loader, selected_classes, device, epoch, output_dir):
     """
-<<<<<<< HEAD
     Saves the normalized confusion matrix as PNG and CSV files and prints the most common misclassifications.
-=======
-    Speichert die normalisierte Confusion Matrix als PNG und CSV-Datei und gibt die häufigsten Fehlklassifikationen aus.
->>>>>>> eb36628f
 
     This function performs the following steps:
       1. Computes model predictions on the validation dataset.
